--- conflicted
+++ resolved
@@ -1,13 +1,8 @@
 use crate::bench_session::BenchAgent;
 use crate::bench_work_dir::BenchmarkWorkDir;
 use crate::eval_suites::{
-<<<<<<< HEAD
-    collect_baseline_metrics, metrics_hashmap_to_vec, EvalMetricValue,
-    Evaluation, ExtensionRequirements,
-=======
     collect_baseline_metrics, metrics_hashmap_to_vec, EvalMetricValue, Evaluation,
     ExtensionRequirements,
->>>>>>> f23812a6
 };
 use crate::register_evaluation;
 use async_trait::async_trait;
@@ -99,8 +94,6 @@
             EvalMetricValue::Boolean(valid_tool_call),
         ));
 
-<<<<<<< HEAD
-=======
         let mut valid_implementation = false;
         // If tool was used correctly, check the actual file content
         if valid_tool_call {
@@ -122,7 +115,6 @@
             ),
         ));
 
->>>>>>> f23812a6
         Ok(metrics)
     }
 
